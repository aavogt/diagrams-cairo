Name:                diagrams-cairo
Version:             1.0
Synopsis:            Cairo backend for diagrams drawing EDSL
Description:         A full-featured backend for rendering
                     diagrams using the cairo rendering engine.
                     .
                     * "Diagrams.Backend.Cairo.CmdLine" - if you're
                       just getting started with diagrams, begin here.
                     .
                     * "Diagrams.Backend.Cairo" - look at this next.
                       The general API for the cairo backend.
                     .
                     * "Diagrams.Backend.Cairo.Internal" - the
                       implementation guts of the cairo backend.
                       Users should normally not need to import this
                       module.
                     .
                     * "Diagrams.Backend.Cairo.Text" - cairo-specific
                       text support, including automatic bounding
                       boxes.
                     .
                     * "Diagrams.Backend.Cairo.List" - render diagrams
                       to two-dimensional lists of colors (/i.e./
                       pixels).
                     .
                     * "Diagrams.Backend.Cairo.Ptr" - render diagrams
                       to buffers in memory.
Homepage:            http://projects.haskell.org/diagrams
License:             BSD3
License-file:        LICENSE
Author:              Brent Yorgey
Maintainer:          diagrams-discuss@googlegroups.com
Bug-reports:         http://github.com/diagrams/diagrams-cairo/issues
Category:            Graphics
Build-type:          Simple
Cabal-version:       >=1.10
Extra-source-files:  CHANGES.markdown, README.markdown
Tested-with:         GHC == 7.4.2, GHC == 7.6.1
Source-repository head
  type:     git
  location: http://github.com/diagrams/diagrams-cairo.git

Library
  Exposed-modules:     Diagrams.Backend.Cairo
                       Diagrams.Backend.Cairo.CmdLine
                       Diagrams.Backend.Cairo.Internal
                       Diagrams.Backend.Cairo.List
                       Diagrams.Backend.Cairo.Ptr
                       Diagrams.Backend.Cairo.Text
  Hs-source-dirs:      src
  Build-depends:       base >= 4.2 && < 4.8,
                       mtl >= 2.0 && < 2.2,
                       process,
                       directory,
                       filepath,
                       old-time,
                       time,
                       diagrams-core >= 1.0 && < 1.1,
                       diagrams-lib >= 1.0 && < 1.1,
                       cairo >= 0.12.4 && < 0.13,
                       colour,
                       split >= 0.1.2 && < 0.3,
                       containers >= 0.3 && < 0.6,
                       lens >= 3.8 && < 4,
                       data-default-class >= 0.0.1 && < 0.1,
                       statestack >= 0.2 && < 0.3,
<<<<<<< HEAD
                       JuicyPixels >= 3.1.3.1 && < 3.2,
                       vector >= 0.10.0 && < 0.11,
                       bytestring >= 0.9 && < 0.11,
                       optparse-applicative >= 0.7 && < 0.8

=======
                       hashable >= 1.1 && < 1.3
  if impl(ghc < 7.6)
    Build-depends: ghc-prim
>>>>>>> b9c17763
  default-language:    Haskell2010

  if !os(windows)
    cpp-options: -DCMDLINELOOP
    Build-depends:     unix >= 2.4 && < 2.7<|MERGE_RESOLUTION|>--- conflicted
+++ resolved
@@ -64,17 +64,14 @@
                        lens >= 3.8 && < 4,
                        data-default-class >= 0.0.1 && < 0.1,
                        statestack >= 0.2 && < 0.3,
-<<<<<<< HEAD
                        JuicyPixels >= 3.1.3.1 && < 3.2,
                        vector >= 0.10.0 && < 0.11,
                        bytestring >= 0.9 && < 0.11,
                        optparse-applicative >= 0.7 && < 0.8
-
-=======
                        hashable >= 1.1 && < 1.3
   if impl(ghc < 7.6)
     Build-depends: ghc-prim
->>>>>>> b9c17763
+
   default-language:    Haskell2010
 
   if !os(windows)
